--- conflicted
+++ resolved
@@ -22,19 +22,15 @@
 type Node struct {
 	*basic.Node
 
-	id          string
-	ctx         context.Context
-	client      http.Client
-	host        string
-	port        int
-	fmt         log.Formatter
-	done        chan struct{}
-	cluster     *Cluster
-	onlineSince time.Time
-<<<<<<< HEAD
-=======
-	dbNode      *models.Node
->>>>>>> d83774ce
+	id      string
+	ctx     context.Context
+	client  http.Client
+	host    string
+	port    int
+	fmt     log.Formatter
+	done    chan struct{}
+	cluster *Cluster
+	dbNode  *models.Node
 }
 
 func NewNode(c *Cluster, n *basic.Node, id string, host string, port int) (*Node, error) {
@@ -129,7 +125,6 @@
 			log.WithField("node", n.id).Infoln("Check API availability...")
 			info, err := n.Info(ctx)
 			if err == nil {
-				n.onlineSince = time.Now()
 				return info, nil
 			}
 			t.Reset(tick)
