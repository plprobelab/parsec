--- conflicted
+++ resolved
@@ -1,12 +1,7 @@
 nodeagent
-<<<<<<< HEAD
 ./parsec
-db.toml
-=======
-parsec
 db.toml
 
 *.p
 
-analysis/plots/
->>>>>>> 10fa5197
+analysis/plots/